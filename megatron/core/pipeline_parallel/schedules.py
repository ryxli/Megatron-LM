# Copyright (c) 2022, NVIDIA CORPORATION. All rights reserved.

import contextlib
from typing import Callable, Iterator, List, Optional, Union

import torch
from torch.autograd.variable import Variable
from torch.nn.parallel.distributed import DistributedDataParallel as torchDDP

from megatron.core import parallel_state
from megatron.core.pipeline_parallel import p2p_communication
from megatron.core.enums import ModelType
from megatron.core.utils import get_attr_wrapped_model, get_model_type

# Types
Shape = Union[List[int], torch.Size]

def get_forward_backward_func():
    """Retrieves the appropriate forward_backward function given the
    configuration of parallel_state.

    Returns a function that will perform all of the forward and
    backward passes of the model given the pipeline model parallel
    world size and virtual pipeline model parallel world size in the
    global parallel_state.

    The function returned takes the following arguments:

    forward_step_func (required): A function that takes a data
        iterator and a model as its arguments and return the model's
        forward output and the loss function. The loss function should
        take one torch.Tensor and return a torch.Tensor of loss and a
        dictionary of string -> torch.Tensor.

        For example:

        def loss_func(loss_mask, output_tensor):
            losses = output_tensor.float()
            loss_mask = loss_mask.view(-1).float()
            loss = torch.sum(losses.view(-1) * loss_mask) / loss_mask.sum()

            # Reduce loss for logging.
            averaged_loss = average_losses_across_data_parallel_group([loss])

            return loss, {'lm loss': averaged_loss[0]}

        def forward_step(data_iterator, model):
            data, loss_mask = next(data_iterator)
            output = model(data)
            return output, partial(loss_func, loss_mask)


        forward_backward_func(forward_step_func=forward_step, ...)


    data_iterator (required): an iterator over the data, will be
        passed as is to forward_step_func. Expected to be a list of
        iterators in the case of interleaved pipeline parallelism.

    model (required): the actual model. Expected to be a list of
        modules in the case of interleaved pipeline parallelism.

    num_microbatches (int, required):
        The number of microbatches to go through

    dtype (required when using pipeline parallelism): dtype used in
        p2p communication, usually params_dtype

    tensor_shape (required when using pipeline parallelism): Shape of
        tensor. The tensor is expected to be 3D and its order of
        dimension is supposed to be ``(sequence, batch, hidden)``.

    decoder_seq_length (int, required for ModelType.encoder_and_decoder models):
        Sequence length of the decoder portion, used to determine tensor shapes.

    grad_scaler (optional, default=None): If using loss scaling,
        this function should take the loss and return the scaled
        loss. If None, no function is called on the loss.

    sequence_parallel (optional, default=False):
        Set to :obj:`True` for this function to handle sequence
        length.  When :obj:`True`, the sequence length on each tensor
        model parallel rank is updated to
        :math:`original\_sequence\_length /
        tensor\_model\_parallel\_world\_size`.
        TODO: Do we need this? Just roll into tensor_shape arg?

    forward_only (optional, default=False): Perform only the forward step

    timers (optional, default=None): TODO

    collect_non_loss_data: TODO

    enable_autocast (optional, default=False): If True, runs the
        forward_step_func call inside torch.autocast context

<<<<<<< HEAD
    deallocate_pipeline_outputs (optional, default=False): If True, output data 
        is deallocated after the tensor is sent to the next pipeline stage.
        Helps with saving memory, does nothing when pipeline parallel is 
        not used.
=======
    no_sync_func (optional): Function that creates a context that
        suppresses asynchronous data-parallel communication. If the
        model is an instance of torch.nn.DistributedDataParallel, the
        default is to use torch.nn.DistributedDataParallel.no_sync.

    grad_sync_func (optional): Function that launches asynchronous
        gradient reductions (e.g. distributed optimizer gradient
        reduce-scatters). The function should take one argument: an
        iterable of parameters whose gradients are to be synchronized.

    param_sync_func (optional): Function that launches asynchronous
        parameter synchronizations (e.g. distributed optimizer
        parameter all-gathers). The function should take one argument:
        an iterable of parameters to be synchronized.
>>>>>>> 8a987bb0

    """
    pipeline_model_parallel_size = parallel_state.get_pipeline_model_parallel_world_size()
    if pipeline_model_parallel_size > 1:
        if parallel_state.get_virtual_pipeline_model_parallel_world_size() is not None:
            forward_backward_func = forward_backward_pipelining_with_interleaving
        else:
            forward_backward_func = forward_backward_pipelining_without_interleaving
    else:
        forward_backward_func = forward_backward_no_pipelining
    return forward_backward_func

def deallocate_output_tensor(out, deallocate_pipeline_outputs=False):
    '''Pseudo-deallocate (i.e., set to scalar) the output tensor's '.data' field.

    This method should be called right after the output tensor has been
    sent to the next pipeline stage. At this point, the output tensor is
    only useful for its '.grad_fn' field, and not its '.data'.
    '''
    if (out is None) or (not deallocate_pipeline_outputs):
        return
    assert isinstance(out, torch.Tensor), \
        "expected Tensor, found %s." % type(out).__name__
    assert out._base is None, \
        "counter-productive to free a view of another tensor."
    out.data = torch.empty(
        (1,),
        device = out.device,
        dtype = out.dtype,
    )

def custom_backward(output, grad_output):
    '''Directly call C++ autograd engine.

    To make the 'deallocate_output_tensor' (above) optimization work, the C++
    autograd engine must be called directly, bypassing Pytorch's
    torch.autograd.backward. Pytorch's 'backward' checks that the output and
    grad have the same shape, while C++'s 'backward' does not.
    '''

    assert output.numel() == 1, \
        "output should be pseudo-'freed' in schedule, to optimize memory"
    assert isinstance(output, torch.Tensor), \
        "output == '%s'." % type(output).__name__
    assert isinstance(grad_output, (torch.Tensor, type(None))), \
        "grad_output == '%s'." % type(grad_output).__name__

    # Handle scalar output
    if grad_output is None:
        assert output.numel() == 1, "implicit grad requires scalar output."
        grad_output = torch.ones_like(
            output,
            memory_format = torch.preserve_format,
        )

    # Call c++ engine [ see torch/csrc/autograd/python_engine.cpp ]
    Variable._execution_engine.run_backward(
        tensors = (output,),
        grad_tensors = (grad_output,),
        keep_graph = False,
        create_graph = False,
        inputs = tuple(),
        allow_unreachable=True,
        accumulate_grad=True,
    )





def forward_step(forward_step_func,
                 data_iterator,
                 model,
                 num_microbatches,
                 input_tensor,
                 forward_data_store,
                 timers,
                 collect_non_loss_data=False,
                 autocast_dtype=torch.float,
                 enable_autocast=False):
    """Forward step for passed-in model.

    If first stage, input tensor is obtained from data_iterator, otherwise
    passed-in input_tensor is used.

    Returns output tensor."""
    if timers is not None:
        timers('forward-compute', log_level=2).start()

    unwrap_output_tensor = False
    if not isinstance(input_tensor, list):
        input_tensor = [input_tensor]
        unwrap_output_tensor = True

    set_input_tensor = get_attr_wrapped_model(model, "set_input_tensor")
    set_input_tensor(input_tensor)

    if enable_autocast:
        context_manager = torch.autocast("cuda", dtype=autocast_dtype)
    else:
        context_manager = contextlib.nullcontext()
    with context_manager:
        output_tensor, loss_func = forward_step_func(data_iterator, model)

    if parallel_state.is_pipeline_last_stage():
        if not collect_non_loss_data:
            output_tensor = loss_func(output_tensor)
            loss, loss_reduced = output_tensor
            output_tensor = loss / num_microbatches
            forward_data_store.append(loss_reduced)
        else:
            data = loss_func(output_tensor, non_loss_data=True)
            forward_data_store.append(data)

    if timers is not None:
        timers('forward-compute').stop()

    # If T5 model (or other model with encoder and decoder)
    # and in decoder stack, then send encoder_hidden_state
    # downstream as well.
    model_type = get_model_type(model)

    if parallel_state.is_pipeline_stage_after_split() and \
            model_type == ModelType.encoder_and_decoder:
        return [output_tensor, input_tensor[-1]]
    if unwrap_output_tensor:
        return output_tensor
    return [output_tensor]


def backward_step(grad_scaler, input_tensor, output_tensor,
                  output_tensor_grad, model_type, timers, deallocate_pipeline_outputs=False):
    """Backward step through passed-in output tensor.

    If last stage, output_tensor_grad is None, otherwise gradient of loss
    with respect to stage's output tensor.

    Returns gradient of loss with respect to input tensor (None if first
    stage)."""

    # NOTE: This code currently can handle at most one skip connection. It
    # needs to be modified slightly to support arbitrary numbers of skip
    # connections.

    if timers is not None:
        timers('backward-compute', log_level=2).start()

    # Retain the grad on the input_tensor.
    unwrap_input_tensor_grad = False
    if not isinstance(input_tensor, list):
        input_tensor = [input_tensor]
        unwrap_input_tensor_grad = True
    for x in input_tensor:
        if x is not None:
            x.retain_grad()

    if not isinstance(output_tensor, list):
        output_tensor = [output_tensor]
    if not isinstance(output_tensor_grad, list):
        output_tensor_grad = [output_tensor_grad]

    # Backward pass.
    if output_tensor_grad[0] is None and grad_scaler is not None:
        output_tensor = grad_scaler(output_tensor[0])
    
    if deallocate_pipeline_outputs:
        custom_backward(output_tensor[0], output_tensor_grad[0])
    else:
        torch.autograd.backward(output_tensor[0], grad_tensors=output_tensor_grad[0])

    # Collect the grad of the input_tensor.
    input_tensor_grad = [None]
    if input_tensor is not None:
        input_tensor_grad = []
        for x in input_tensor:
            if x is None:
                input_tensor_grad.append(None)
            else:
                input_tensor_grad.append(x.grad)

    # Handle single skip connection if it exists (encoder_hidden_state in
    # model with encoder and decoder).
    if parallel_state.get_pipeline_model_parallel_world_size() > 1 and \
            parallel_state.is_pipeline_stage_after_split() and \
            model_type == ModelType.encoder_and_decoder:
        if output_tensor_grad[1] is not None:
            input_tensor_grad[-1].add_(output_tensor_grad[1])
    if unwrap_input_tensor_grad:
        input_tensor_grad = input_tensor_grad[0]

    if timers is not None:
        timers('backward-compute').stop()

    return input_tensor_grad


def forward_backward_no_pipelining(*,
                                   forward_step_func,
                                   data_iterator: Union[Iterator, List[Iterator]],
                                   model: Union[torch.nn.Module, List[torch.nn.Module]],
                                   num_microbatches: int,
                                   dtype: Optional[torch.dtype] = None,
                                   tensor_shape: Optional[Shape] = None, # unused
                                   decoder_seq_length: Optional[int] = None, # unused
                                   grad_scaler: Callable = None,
                                   sequence_parallel: bool = False, # unused
                                   forward_only: bool = False,
                                   timers: Callable = None,
                                   collect_non_loss_data: bool = False,
                                   enable_autocast: bool = False,
<<<<<<< HEAD
                                   deallocate_pipeline_outputs: bool = False):
=======
                                   no_sync_func: Optional[Callable] = None,
                                   grad_sync_func: Optional[Callable] = None, # unused
                                   param_sync_func: Optional[Callable] = None, # unused
                                   ):
>>>>>>> 8a987bb0
    """Run forward and backward passes with no pipeline parallelism
    (no inter-stage communication).

    Returns dictionary with losses.


    See get_forward_backward_func() for argument details
    """

    if isinstance(model, list):
        assert len(model) == 1, \
            "non-pipeline-parallel schedule does not support model chunking"
        model = model[0]
    if isinstance(data_iterator, list):
        assert len(data_iterator) == 1, \
            "non-pipeline-parallel schedule does not support model chunking"
        data_iterator = data_iterator[0]

    if no_sync_func is None and isinstance(model, torchDDP):
        no_sync_func = model.no_sync
    if no_sync_func is None:
        no_sync_func = contextlib.nullcontext

    model_type = get_model_type(model)

    forward_data_store = []
    input_tensor, output_tensor_grad = None, None
    with no_sync_func():
        for i in range(num_microbatches - 1):
            output_tensor = forward_step(forward_step_func, data_iterator,
                                         model, num_microbatches, input_tensor, forward_data_store,
                                         timers, collect_non_loss_data, dtype, enable_autocast)
            if not forward_only:
                backward_step(grad_scaler, input_tensor, output_tensor,
                              output_tensor_grad, model_type, timers, deallocate_pipeline_outputs)

    # Run computation for last microbatch out of context handler (want to
    # synchronize gradients).
    output_tensor = forward_step(forward_step_func, data_iterator,
                                 model, num_microbatches, input_tensor, forward_data_store,
                                 timers, collect_non_loss_data, dtype, enable_autocast)

    if not forward_only:
        backward_step(grad_scaler, input_tensor, output_tensor,
                      output_tensor_grad, model_type, timers, deallocate_pipeline_outputs)

    return forward_data_store


def forward_backward_pipelining_with_interleaving(*,
                                                  forward_step_func,
                                                  data_iterator: Union[Iterator, List[Iterator]],
                                                  model: Union[torch.nn.Module, List[torch.nn.Module]],
                                                  num_microbatches: int,
                                                  dtype: torch.dtype,
                                                  tensor_shape: Shape,
                                                  decoder_seq_length: Optional[int] = None,
                                                  grad_scaler: Callable = None,
                                                  sequence_parallel: bool = False,
                                                  forward_only: bool = False,
                                                  timers: Callable = None,
                                                  collect_non_loss_data: bool = False,
                                                  enable_autocast: bool = False,
<<<<<<< HEAD
                                                  deallocate_pipeline_outputs: bool = False):
=======
                                                  no_sync_func: Optional[Callable] = None,
                                                  grad_sync_func: Optional[Callable] = None,
                                                  param_sync_func: Optional[Callable] = None,
                                                  ):
>>>>>>> 8a987bb0
    """Run interleaved 1F1B schedule (model split into model chunks), with
    communication between pipeline stages as needed.

    Returns dictionary with losses if the last stage, empty dict otherwise."""
    assert isinstance(model, list), \
        "interleaved pipeline parallelism expected model chunking"
    assert all(isinstance(chunk, torch.nn.Module) for chunk in model), \
        "invalid model chunking"
    assert isinstance(data_iterator, list), \
        "interleaved pipeline parallelism expected each model chunk to have a data iterator"

    # Disable async grad reductions
    if no_sync_func is None and all(isinstance(chunk, torchDDP) for chunk in model):
        def multi_no_sync():
            stack = contextlib.ExitStack()
            for chunk in model:
                stack.enter_context(chunk.no_sync())
            return stack
        no_sync_func = multi_no_sync
    if no_sync_func is None:
        no_sync_func = contextlib.nullcontext
    no_sync_context = None
    def disable_grad_sync():
        """Disable asynchronous grad reductions"""
        nonlocal no_sync_context
        if no_sync_context is None:
            no_sync_context = no_sync_func()
            no_sync_context.__enter__()
    def enable_grad_sync():
        """Enable asynchronous grad reductions"""
        nonlocal no_sync_context
        if no_sync_context is not None:
            no_sync_context.__exit__(None, None, None)
            no_sync_context = None
    disable_grad_sync()

    # Model chunk IDs with synchronized grads
    synchronized_model_chunks = set()

    input_tensors = [[] for _ in range(len(model))]
    output_tensors = [[] for _ in range(len(model))]
    forward_data_store = []
    if not forward_only:
        output_tensor_grads = [[] for _ in range(len(model))]

    pipeline_parallel_size = parallel_state.get_pipeline_model_parallel_world_size()
    pipeline_parallel_rank = parallel_state.get_pipeline_model_parallel_rank()

    if num_microbatches % pipeline_parallel_size != 0:
        msg = f'number of microbatches ({num_microbatches}) is not divisible by '
        msg += f'pipeline-model-parallel-size ({pipeline_parallel_size}) '
        msg += 'when using interleaved schedule'
        raise RuntimeError(msg)

    model_type = get_model_type(model[0])
    if model_type == ModelType.encoder_and_decoder:
        raise RuntimeError("Interleaving is not supported with an encoder and decoder model.")

    if decoder_seq_length is not None and decoder_seq_length != tensor_shape[0]:
        raise RuntimeError("Interleaving is not supported with a different decoder sequence length.")

    if sequence_parallel:
        seq_length, batch_size, hidden = tensor_shape
        tensor_shape = (
            seq_length // parallel_state.get_tensor_model_parallel_world_size(),
            batch_size,
            hidden,
        )

    # Compute number of warmup and remaining microbatches.
    num_model_chunks = len(model)
    total_num_microbatches = num_microbatches * num_model_chunks
    all_warmup_microbatches = False
    if forward_only:
        num_warmup_microbatches = total_num_microbatches
    else:
        # Run all forward passes and then all backward passes if number of
        # microbatches is just the number of pipeline stages.
        # Otherwise, perform (num_model_chunks-1)*pipeline_parallel_size on
        # all workers, followed by more microbatches after depending on
        # stage ID (more forward passes for earlier stages, later stages can
        # immediately start with 1F1B).
        if num_microbatches == pipeline_parallel_size:
            num_warmup_microbatches = total_num_microbatches
            all_warmup_microbatches = True
        else:
            num_warmup_microbatches = \
                (pipeline_parallel_size - pipeline_parallel_rank - 1) * 2
            num_warmup_microbatches += (
                num_model_chunks - 1) * pipeline_parallel_size
            num_warmup_microbatches = min(num_warmup_microbatches,
                                          total_num_microbatches)
    num_microbatches_remaining = \
        total_num_microbatches - num_warmup_microbatches

    # Synchronize params for first two model chunks
    if param_sync_func is not None:
        param_sync_func(model[0].parameters())
        param_sync_func(model[1].parameters())

    def get_model_chunk_id(microbatch_id, forward):
        """Helper method to get the model chunk ID given the iteration number."""
        microbatch_id_in_group = microbatch_id % (pipeline_parallel_size * num_model_chunks)
        model_chunk_id = microbatch_id_in_group // pipeline_parallel_size
        if not forward:
            model_chunk_id = (num_model_chunks - model_chunk_id - 1)
        return model_chunk_id

    def is_first_microbatch_for_model_chunk(microbatch_id: int) -> bool:
        """Check if an iteration is the first for a model chunk."""
        microbatch_group_size = pipeline_parallel_size * num_model_chunks
        num_microbatch_groups = num_microbatches // microbatch_group_size
        microbatch_group_id = microbatch_id // microbatch_group_size
        microbatch_id_in_group = microbatch_id % microbatch_group_size
        if microbatch_group_id == 0:
            return microbatch_id_in_group % pipeline_parallel_size == 0
        else:
            return False

    def is_last_microbatch_for_model_chunk(microbatch_id: int) -> bool:
        """Check if an iteration is the last for a model chunk."""
        microbatch_group_size = pipeline_parallel_size * num_model_chunks
        num_microbatch_groups = num_microbatches // microbatch_group_size
        microbatch_group_id = microbatch_id // microbatch_group_size
        microbatch_id_in_group = microbatch_id % microbatch_group_size
        if microbatch_group_id == num_microbatch_groups - 1:
            return microbatch_id_in_group % pipeline_parallel_size == pipeline_parallel_size - 1
        else:
            return False


    def forward_step_helper(microbatch_id):
        """Helper method to run forward step with model split into chunks
        (run set_virtual_pipeline_model_parallel_rank() before calling
        forward_step())."""
        model_chunk_id = get_model_chunk_id(microbatch_id, forward=True)
        parallel_state.set_virtual_pipeline_model_parallel_rank(model_chunk_id)

        # launch param synchronization for next model chunk
        # Note: Asynchronous communication tends to slow down compute.
        # To reduce idling from mismatched microbatch times, we launch
        # asynchronous communication at the same time across the
        # pipeline-parallel group.
        if param_sync_func is not None:
            param_sync_microbatch_id = microbatch_id + pipeline_parallel_rank
            if param_sync_microbatch_id < num_microbatches and is_first_microbatch_for_model_chunk(param_sync_microbatch_id):
                param_sync_chunk_id = get_model_chunk_id(param_sync_microbatch_id, forward=True) + 1
                if 1 < param_sync_chunk_id < num_model_chunks:
                    param_sync_func(model[param_sync_chunk_id].parameters())

        # forward step
        if parallel_state.is_pipeline_first_stage():
            if len(input_tensors[model_chunk_id]) == \
                    len(output_tensors[model_chunk_id]):
                input_tensors[model_chunk_id].append(None)
        input_tensor = input_tensors[model_chunk_id][-1]
        output_tensor = forward_step(forward_step_func,
                                     data_iterator[model_chunk_id],
                                     model[model_chunk_id],
                                     num_microbatches,
                                     input_tensor,
                                     forward_data_store,
                                     timers,
                                     collect_non_loss_data,
                                     dtype,
                                     enable_autocast)
        output_tensors[model_chunk_id].append(output_tensor)

        # if forward-only, no need to save tensors for a backward pass
        if forward_only:
            input_tensors[model_chunk_id].pop()
            output_tensors[model_chunk_id].pop()

        return output_tensor

    def backward_step_helper(microbatch_id):
        """Helper method to run backward step with model split into chunks
        (run set_virtual_pipeline_model_parallel_rank() before calling
        backward_step())."""
        model_chunk_id = get_model_chunk_id(microbatch_id, forward=False)
        parallel_state.set_virtual_pipeline_model_parallel_rank(model_chunk_id)

        # launch grad synchronization (default)
        if grad_sync_func is None and is_last_microbatch_for_model_chunk(microbatch_id):
            enable_grad_sync()
            synchronized_model_chunks.add(model_chunk_id)

        if parallel_state.is_pipeline_last_stage():
            if len(output_tensor_grads[model_chunk_id]) == 0:
                output_tensor_grads[model_chunk_id].append(None)
        input_tensor = input_tensors[model_chunk_id].pop(0)
        output_tensor = output_tensors[model_chunk_id].pop(0)
        output_tensor_grad = output_tensor_grads[model_chunk_id].pop(0)
        input_tensor_grad = \
            backward_step(grad_scaler,
                          input_tensor,
                          output_tensor,
                          output_tensor_grad,
                          model_type,
                          timers,
                          deallocate_pipeline_outputs)

        # launch grad synchronization (custom grad sync)
        # Note: Asynchronous communication tends to slow down compute.
        # To reduce idling from mismatched microbatch times, we launch
        # asynchronous communication at the same time across the
        # pipeline-parallel group.
        if grad_sync_func is not None:
            grad_sync_microbatch_id = microbatch_id - pipeline_parallel_rank
            if grad_sync_microbatch_id >= 0 and is_last_microbatch_for_model_chunk(grad_sync_microbatch_id):
                grad_sync_chunk_id = get_model_chunk_id(grad_sync_microbatch_id, forward=False)
                enable_grad_sync()
                grad_sync_func(model[grad_sync_chunk_id].parameters())
                synchronized_model_chunks.add(grad_sync_chunk_id)
        disable_grad_sync()

        return input_tensor_grad

    # Run warmup forward passes.
    parallel_state.set_virtual_pipeline_model_parallel_rank(0)
    input_tensors[0].append(
        p2p_communication.recv_forward(tensor_shape, dtype, timers=timers))
    for k in range(num_warmup_microbatches):
        output_tensor = forward_step_helper(k)

        # Determine if tensor should be received from previous stage.
        next_forward_model_chunk_id = get_model_chunk_id(k+1, forward=True)
        recv_prev = True
        if parallel_state.is_pipeline_first_stage(ignore_virtual=True):
            if next_forward_model_chunk_id == 0:
                recv_prev = False
        if k == (total_num_microbatches - 1):
            recv_prev = False

        # Don't send tensor downstream if on last stage.
        if parallel_state.is_pipeline_last_stage():
            output_tensor = None

        # Send and receive tensors as appropriate (send tensors computed
        # in this iteration; receive tensors for next iteration).
        if k == (num_warmup_microbatches - 1) and not forward_only and \
                not all_warmup_microbatches:
            input_tensor_grad = None
            recv_next = True
            if parallel_state.is_pipeline_last_stage(ignore_virtual=True):
                recv_next = False
            input_tensor, output_tensor_grad = \
                p2p_communication.send_forward_backward_recv_forward_backward(
                        output_tensor, input_tensor_grad,
                        recv_prev=recv_prev, recv_next=recv_next,
                        tensor_shape=tensor_shape, dtype=dtype,
                        timers=timers)
            output_tensor_grads[num_model_chunks-1].append(output_tensor_grad)
        else:
            input_tensor = \
                p2p_communication.send_forward_recv_forward(
                    output_tensor, recv_prev=recv_prev,
                    tensor_shape=tensor_shape, dtype=dtype,
                    timers=timers)
        input_tensors[next_forward_model_chunk_id].append(input_tensor)
        deallocate_output_tensor(output_tensor, deallocate_pipeline_outputs)

    # Run 1F1B in steady state.
    for k in range(num_microbatches_remaining):
        # Forward pass.
        forward_k = k + num_warmup_microbatches
        output_tensor = forward_step_helper(forward_k)

        # Backward pass.
        backward_k = k
        input_tensor_grad = backward_step_helper(backward_k)

        # Send output_tensor and input_tensor_grad, receive input_tensor
        # and output_tensor_grad.

        # Determine if current stage has anything to send in either direction,
        # otherwise set tensor to None.
        forward_model_chunk_id = get_model_chunk_id(forward_k, forward=True)
        parallel_state.set_virtual_pipeline_model_parallel_rank(forward_model_chunk_id)
        if parallel_state.is_pipeline_last_stage():
            output_tensor = None

        backward_model_chunk_id = get_model_chunk_id(backward_k, forward=False)
        parallel_state.set_virtual_pipeline_model_parallel_rank(backward_model_chunk_id)
        if parallel_state.is_pipeline_first_stage():
            input_tensor_grad = None

        # Determine if peers are sending, and where in data structure to put
        # received tensors.
        recv_prev = True
        if parallel_state.is_pipeline_first_stage(ignore_virtual=True):
            # First stage is ahead of last stage by (pipeline_parallel_size - 1).
            next_forward_model_chunk_id = get_model_chunk_id(
                forward_k - (pipeline_parallel_size - 1), forward=True)
            if next_forward_model_chunk_id == (num_model_chunks - 1):
                recv_prev = False
            next_forward_model_chunk_id += 1
        else:
            next_forward_model_chunk_id = get_model_chunk_id(forward_k + 1,
                                                             forward=True)

        recv_next = True
        if parallel_state.is_pipeline_last_stage(ignore_virtual=True):
            # Last stage is ahead of first stage by (pipeline_parallel_size - 1).
            next_backward_model_chunk_id = get_model_chunk_id(
                backward_k - (pipeline_parallel_size - 1), forward=False)
            if next_backward_model_chunk_id == 0:
                recv_next = False
            next_backward_model_chunk_id -= 1
        else:
            next_backward_model_chunk_id = get_model_chunk_id(backward_k + 1,
                                                              forward=False)

        # If last iteration, don't receive; we already received one extra
        # before the start of the for loop.
        if k == (num_microbatches_remaining - 1):
            recv_prev = False

        # Communicate tensors.
        input_tensor, output_tensor_grad = \
            p2p_communication.send_forward_backward_recv_forward_backward(
                    output_tensor, input_tensor_grad,
                    recv_prev=recv_prev, recv_next=recv_next,
                    tensor_shape=tensor_shape, dtype=dtype, timers=timers)
        deallocate_output_tensor(output_tensor, deallocate_pipeline_outputs)

        # Put input_tensor and output_tensor_grad in data structures in the
        # right location.
        if recv_prev:
            input_tensors[next_forward_model_chunk_id].append(input_tensor)
        if recv_next:
            output_tensor_grads[next_backward_model_chunk_id].append(
                output_tensor_grad)

    # Run cooldown backward passes (flush out pipeline).
    if not forward_only:
        if all_warmup_microbatches:
            output_tensor_grads[num_model_chunks-1].append(
                p2p_communication.recv_backward(tensor_shape, dtype=dtype, timers=timers))
        for k in range(num_microbatches_remaining, total_num_microbatches):
            input_tensor_grad = backward_step_helper(k)
            next_backward_model_chunk_id = get_model_chunk_id(k+1, forward=False)
            recv_next = True
            if parallel_state.is_pipeline_last_stage(ignore_virtual=True):
                if next_backward_model_chunk_id == (num_model_chunks - 1):
                    recv_next = False
            if k == (total_num_microbatches - 1):
                recv_next = False
            output_tensor_grads[next_backward_model_chunk_id].append(
                p2p_communication.send_backward_recv_backward(
                    input_tensor_grad, recv_next=recv_next,
                    tensor_shape=tensor_shape, dtype=dtype,
                    timers=timers))

    # Launch any remaining grad reductions
    enable_grad_sync()
    if grad_sync_func is not None:
        params = []
        for model_chunk_id in range(num_model_chunks):
            if model_chunk_id not in synchronized_model_chunks:
                params.extend(model[model_chunk_id].parameters())
                synchronized_model_chunks.add(model_chunk_id)
        if params:
            grad_sync_func(params)

    return forward_data_store

def get_tensor_shapes(*,
                      rank: int,
                      model_type: ModelType,
                      tensor_shape: Shape,
                      decoder_seq_length: int,
                      sequence_parallel: bool):
    # Determine right tensor sizes (based on position of rank with respect to split
    # rank) and model size.
    # Send two tensors if model is T5 and rank is in decoder stage:
    #     first tensor is decoder (pre-transpose),
    #     second tensor is encoder (post-transpose).
    # If model is T5 and rank is at the boundary:
    #     send one tensor (post-transpose from encoder).
    # Otherwise, send one tensor (pre-transpose).
    tensor_shapes = []

    assert (
        len(tensor_shape) == 3
    ), f"`tensor_shape` should be [sequence_length, micro_batch_size, hidden_size] but {tensor_shape}"

    seq_length, micro_batch_size, hidden_size = tensor_shape

    if sequence_parallel:
        seq_length = seq_length // parallel_state.get_tensor_model_parallel_world_size()

    if model_type == ModelType.encoder_and_decoder:
        if sequence_parallel:
            decoder_seq_length = decoder_seq_length // parallel_state.get_tensor_model_parallel_world_size()

        if parallel_state.is_pipeline_stage_before_split(rank):
            tensor_shapes.append((seq_length, micro_batch_size, hidden_size))
        else:
            tensor_shapes.append((decoder_seq_length, micro_batch_size, hidden_size))
            tensor_shapes.append((seq_length, micro_batch_size, hidden_size))
    else:
        tensor_shapes.append((seq_length, micro_batch_size, hidden_size))
    return tensor_shapes



def recv_forward(tensor_shapes, dtype, timers):
    input_tensors = []
    for tensor_shape in tensor_shapes:
        if tensor_shape is None:
            input_tensors.append(None)
        else:
            input_tensors.append(p2p_communication.recv_forward(tensor_shape, dtype,
                                                                timers=timers))
    return input_tensors


def recv_backward(tensor_shapes, dtype, timers):
    output_tensor_grads = []
    for tensor_shape in tensor_shapes:
        if tensor_shape is None:
            output_tensor_grads.append(None)
        else:
            output_tensor_grads.append(p2p_communication.recv_backward(tensor_shape, dtype,
                                                                       timers=timers))
    return output_tensor_grads


def send_forward(output_tensors, tensor_shapes, timers):
    if not isinstance(output_tensors, list):
        output_tensors = [output_tensors]
    for (output_tensor, tensor_shape) in zip(output_tensors, tensor_shapes):
        if tensor_shape is None:
            continue
        p2p_communication.send_forward(output_tensor, timers=timers)


def send_backward(input_tensor_grads, tensor_shapes, timers):
    if not isinstance(input_tensor_grads, list):
        input_tensor_grads = [input_tensor_grads]
    for (input_tensor_grad, tensor_shape) in zip(input_tensor_grads, tensor_shapes):
        if tensor_shape is None:
            continue
        p2p_communication.send_backward(input_tensor_grad, timers=timers)


def send_forward_recv_backward(output_tensors, tensor_shapes, dtype, timers):
    if not isinstance(output_tensors, list):
        output_tensors = [output_tensors]
    output_tensor_grads = []
    for (output_tensor, tensor_shape) in zip(output_tensors, tensor_shapes):
        if tensor_shape is None:
            output_tensor_grads.append(None)
            continue
        output_tensor_grad = p2p_communication.send_forward_recv_backward(
                output_tensor, tensor_shape, dtype, timers=timers)
        output_tensor_grads.append(output_tensor_grad)
    return output_tensor_grads


def send_backward_recv_forward(input_tensor_grads, tensor_shapes, dtype, timers):
    if not isinstance(input_tensor_grads, list):
        input_tensor_grads = [input_tensor_grads]
    input_tensors = []
    for (input_tensor_grad, tensor_shape) in zip(input_tensor_grads, tensor_shapes):
        if tensor_shape is None:
            input_tensors.append(None)
            continue
        input_tensor = p2p_communication.send_backward_recv_forward(
                input_tensor_grad, tensor_shape, dtype, timers=timers)
        input_tensors.append(input_tensor)
    return input_tensors


def forward_backward_pipelining_without_interleaving(*,
                                                     forward_step_func,
                                                     data_iterator: Union[Iterator, List[Iterator]],
                                                     model: Union[torch.nn.Module, List[torch.nn.Module]],
                                                     num_microbatches: int,
                                                     dtype: torch.dtype,
                                                     tensor_shape: Shape,
                                                     decoder_seq_length: Optional[int] = None,
                                                     grad_scaler: Callable = None,
                                                     sequence_parallel: bool = False,
                                                     forward_only: bool = False,
                                                     timers: Callable = None,
                                                     collect_non_loss_data: bool = False,
                                                     enable_autocast: bool = False,
<<<<<<< HEAD
                                                     deallocate_pipeline_outputs: bool = False):
=======
                                                     no_sync_func: Optional[Callable] = None,
                                                     grad_sync_func: Optional[Callable] = None,
                                                     param_sync_func: Optional[Callable] = None, # unused
                                                     ):
>>>>>>> 8a987bb0
    """Run non-interleaved 1F1B schedule, with communication between pipeline
    stages.

    Returns dictionary with losses if the last stage, empty dict otherwise."""

    if isinstance(model, list):
        assert len(model) == 1, \
            "non-interleaved pipeline parallelism does not support model chunking"
        model = model[0]
    if isinstance(data_iterator, list):
        assert len(data_iterator) == 1, \
            "non-pipeline-parallel schedule does not support model chunking"
        data_iterator = data_iterator[0]

    # Disable async grad reductions
    if no_sync_func is None and isinstance(model, torchDDP):
        no_sync_func = model.no_sync
    if no_sync_func is None:
        no_sync_func = contextlib.nullcontext
    no_sync_context = None
    def disable_grad_sync():
        """Disable asynchronous grad reductions"""
        nonlocal no_sync_context
        if no_sync_context is None:
            no_sync_context = no_sync_func()
            no_sync_context.__enter__()
    def enable_grad_sync():
        """Enable asynchronous grad reductions"""
        nonlocal no_sync_context
        if no_sync_context is not None:
            no_sync_context.__exit__(None, None, None)
            no_sync_context = None
    disable_grad_sync()

    # Compute number of warmup microbatches.
    num_warmup_microbatches = \
        (parallel_state.get_pipeline_model_parallel_world_size() -
         parallel_state.get_pipeline_model_parallel_rank() - 1)
    num_warmup_microbatches = min(
        num_warmup_microbatches,
        num_microbatches)
    num_microbatches_remaining = \
        num_microbatches - num_warmup_microbatches

    model_type = get_model_type(model)

    rank = parallel_state.get_pipeline_model_parallel_rank()
    recv_tensor_shapes = get_tensor_shapes(rank=rank-1,
                                           model_type=model_type,
                                           tensor_shape=tensor_shape,
                                           decoder_seq_length=decoder_seq_length,
                                           sequence_parallel=sequence_parallel)
    send_tensor_shapes = get_tensor_shapes(rank=rank,
                                           model_type=model_type,
                                           tensor_shape=tensor_shape,
                                           decoder_seq_length=decoder_seq_length,
                                           sequence_parallel=sequence_parallel)

    # Input, output tensors only need to be saved when doing backward passes
    input_tensors = None
    output_tensors = None
    if not forward_only:
        input_tensors = []
        output_tensors = []
    forward_data_store = []

    # Run warmup forward passes.
    for i in range(num_warmup_microbatches):
        input_tensor = recv_forward(recv_tensor_shapes, dtype, timers=timers)
        output_tensor = forward_step(forward_step_func, data_iterator, model, num_microbatches,
                                     input_tensor, forward_data_store,
                                     timers, collect_non_loss_data, dtype, enable_autocast)
        send_forward(output_tensor, send_tensor_shapes, timers=timers)

        if not forward_only:
            input_tensors.append(input_tensor)
            output_tensors.append(output_tensor)
            deallocate_output_tensor(output_tensor[0], deallocate_pipeline_outputs)

    # Before running 1F1B, need to receive first forward tensor.
    # If all microbatches are run in warmup / cooldown phase, then no need to
    # receive this tensor here.
    if num_microbatches_remaining > 0:
        input_tensor = recv_forward(recv_tensor_shapes, dtype, timers=timers)

    # Run 1F1B in steady state.
    for i in range(num_microbatches_remaining):
        last_iteration = (i == (num_microbatches_remaining - 1))

        output_tensor = forward_step(forward_step_func, data_iterator, model, num_microbatches,
                                     input_tensor, forward_data_store,
                                     timers, collect_non_loss_data, dtype, enable_autocast)

        if forward_only:
            send_forward(output_tensor, send_tensor_shapes, timers=timers)

            if not last_iteration:
                input_tensor = recv_forward(recv_tensor_shapes, dtype, timers=timers)

        else:
            output_tensor_grad = \
                send_forward_recv_backward(output_tensor,
                                           send_tensor_shapes, dtype,
                                           timers=timers)

            # Add input_tensor and output_tensor to end of list.
            input_tensors.append(input_tensor)
            output_tensors.append(output_tensor)
            deallocate_output_tensor(output_tensor[0], deallocate_pipeline_outputs)

            # Pop input_tensor and output_tensor from the start of the list for
            # the backward pass.
            input_tensor = input_tensors.pop(0)
            output_tensor = output_tensors.pop(0)

            input_tensor_grad = \
                backward_step(grad_scaler, input_tensor, output_tensor,
                              output_tensor_grad, model_type, timers, deallocate_pipeline_outputs)

            if last_iteration:
                input_tensor = None
                send_backward(input_tensor_grad, recv_tensor_shapes, timers=timers)
            else:
                input_tensor = \
                    send_backward_recv_forward(
                        input_tensor_grad, recv_tensor_shapes, dtype, timers=timers)

    # Run cooldown backward passes.
    if not forward_only:
        for i in range(num_warmup_microbatches):

            # Enable async grad reduction in the last backward pass
            # Note: If grad sync function is provided, only enable
            # async grad reduction in first pipeline stage. Other
            # pipeline stages do grad reduction during pipeline
            # bubble.
            if i == num_warmup_microbatches-1:
                if grad_sync_func is None or rank == 0:
                    enable_grad_sync()

            input_tensor = input_tensors.pop(0)
            output_tensor = output_tensors.pop(0)

            output_tensor_grad = recv_backward(send_tensor_shapes, dtype, timers=timers)

            input_tensor_grad = \
                backward_step(grad_scaler, input_tensor, output_tensor,
                              output_tensor_grad, model_type, timers, deallocate_pipeline_outputs)

            send_backward(input_tensor_grad, recv_tensor_shapes, timers=timers)

    # Launch any remaining grad reductions
    if no_sync_context is not None:
        enable_grad_sync()
        if grad_sync_func is not None:
            grad_sync_func(model.parameters())

    return forward_data_store<|MERGE_RESOLUTION|>--- conflicted
+++ resolved
@@ -94,12 +94,10 @@
     enable_autocast (optional, default=False): If True, runs the
         forward_step_func call inside torch.autocast context
 
-<<<<<<< HEAD
     deallocate_pipeline_outputs (optional, default=False): If True, output data 
         is deallocated after the tensor is sent to the next pipeline stage.
         Helps with saving memory, does nothing when pipeline parallel is 
         not used.
-=======
     no_sync_func (optional): Function that creates a context that
         suppresses asynchronous data-parallel communication. If the
         model is an instance of torch.nn.DistributedDataParallel, the
@@ -114,7 +112,6 @@
         parameter synchronizations (e.g. distributed optimizer
         parameter all-gathers). The function should take one argument:
         an iterable of parameters to be synchronized.
->>>>>>> 8a987bb0
 
     """
     pipeline_model_parallel_size = parallel_state.get_pipeline_model_parallel_world_size()
@@ -325,14 +322,11 @@
                                    timers: Callable = None,
                                    collect_non_loss_data: bool = False,
                                    enable_autocast: bool = False,
-<<<<<<< HEAD
-                                   deallocate_pipeline_outputs: bool = False):
-=======
+                                   deallocate_pipeline_outputs: bool = False,
                                    no_sync_func: Optional[Callable] = None,
                                    grad_sync_func: Optional[Callable] = None, # unused
                                    param_sync_func: Optional[Callable] = None, # unused
                                    ):
->>>>>>> 8a987bb0
     """Run forward and backward passes with no pipeline parallelism
     (no inter-stage communication).
 
@@ -396,14 +390,11 @@
                                                   timers: Callable = None,
                                                   collect_non_loss_data: bool = False,
                                                   enable_autocast: bool = False,
-<<<<<<< HEAD
-                                                  deallocate_pipeline_outputs: bool = False):
-=======
+                                                  deallocate_pipeline_outputs: bool = False,
                                                   no_sync_func: Optional[Callable] = None,
                                                   grad_sync_func: Optional[Callable] = None,
                                                   param_sync_func: Optional[Callable] = None,
                                                   ):
->>>>>>> 8a987bb0
     """Run interleaved 1F1B schedule (model split into model chunks), with
     communication between pipeline stages as needed.
 
@@ -893,14 +884,11 @@
                                                      timers: Callable = None,
                                                      collect_non_loss_data: bool = False,
                                                      enable_autocast: bool = False,
-<<<<<<< HEAD
-                                                     deallocate_pipeline_outputs: bool = False):
-=======
+                                                     deallocate_pipeline_outputs: bool = False,
                                                      no_sync_func: Optional[Callable] = None,
                                                      grad_sync_func: Optional[Callable] = None,
                                                      param_sync_func: Optional[Callable] = None, # unused
                                                      ):
->>>>>>> 8a987bb0
     """Run non-interleaved 1F1B schedule, with communication between pipeline
     stages.
 
